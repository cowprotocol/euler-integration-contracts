--- conflicted
+++ resolved
@@ -1,20 +1,17 @@
 {
   "lib/cow": {
-    "rev": "39d7f4d68e37d14adeaf3c0caca30ea5c1a2fad9"
+    "branch": {
+      "name": "feat/wrapper",
+      "rev": "1e8127f476f8fef7758cf25033a0010d325dba8d"
+    }
   },
   "lib/euler-vault-kit": {
     "rev": "5b98b42048ba11ae82fb62dfec06d1010c8e41e6"
   },
-<<<<<<< HEAD
   "lib/evc": {
     "rev": "34bb788288a0eb0fbba06bc370cb8ca3dd42614e"
   },
-=======
->>>>>>> 164efff5
   "lib/forge-std": {
-    "tag": {
-      "name": "v1.10.0",
-      "rev": "8bbcf6e3f8f62f419e5429a0bd89331c85c37824"
-    }
+    "rev": "0768d9c08c085c79bb31d88683a78770764fec49"
   }
 }