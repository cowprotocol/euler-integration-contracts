--- conflicted
+++ resolved
@@ -1,4 +1,4 @@
-// SPDX-License-Identifier: MIT OR Apache-2.0
+// SPDX-License-Identifier: GPL-3.0-or-later
 pragma solidity ^0.8;
 
 import {Test} from "forge-std/Test.sol";
@@ -8,8 +8,6 @@
 
 import {CowWrapperHelpers} from "../src/vendor/CowWrapperHelpers.sol";
 
-import "forge-std/console.sol";
-
 contract MockAuthentication {
     mapping(address => bool) public solvers;
 
@@ -24,38 +22,32 @@
 
 contract MockSettlement {
     struct SettleCall {
-        address[] tokens;
+        IERC20[] tokens;
         uint256[] clearingPrices;
-        CowSettlement.CowTradeData[] trades;
-        CowSettlement.CowInteractionData[][3] interactions;
+        GPv2Trade.Data[] trades;
         bytes additionalData;
     }
 
     SettleCall[] public settleCalls;
-    CowAuthentication private immutable _authenticator;
+    CowAuthentication private immutable AUTHENTICATOR;
 
     constructor(CowAuthentication authenticator_) {
-        _authenticator = authenticator_;
+        AUTHENTICATOR = authenticator_;
     }
 
     function authenticator() external view returns (CowAuthentication) {
-        return _authenticator;
+        return AUTHENTICATOR;
     }
 
     function settle(
-        address[] calldata tokens,
+        IERC20[] calldata tokens,
         uint256[] calldata clearingPrices,
-        CowSettlement.CowTradeData[] calldata trades,
-        CowSettlement.CowInteractionData[][3] calldata interactions
+        GPv2Trade.Data[] calldata trades,
+        GPv2Interaction.Data[][3] calldata
     ) external {
         SettleCall storage call_ = settleCalls.push();
         call_.tokens = tokens;
         call_.clearingPrices = clearingPrices;
-        for (uint256 i = 0;i < 3;i++) {
-            for (uint256 j = 0;j < interactions[i].length;i++) {
-                call_.interactions[i].push(interactions[i][j]);
-            }
-        }
 
         for (uint256 i = 0; i < trades.length; i++) {
             call_.trades.push(trades[i]);
@@ -93,21 +85,8 @@
     }
 }
 
-<<<<<<< HEAD
-contract CowWrapperTest is Test, CowWrapper {
-    MockAuthentication public authenticator;
-    MockSettlement public mockSettlement;
-    CowWrapperHelpers helpers;
-    address public solver;
-
-    EmptyWrapper private wrapper1;
-    EmptyWrapper private wrapper2;
-    EmptyWrapper private wrapper3;
-
-=======
 // Test wrapper that exposes internal functions
 contract TestWrapper is CowWrapper {
->>>>>>> e583a6e3
     // Track _wrap calls
     struct WrapCall {
         bytes settleData;
@@ -118,26 +97,7 @@
 
     uint256 public skipWrappedData;
 
-<<<<<<< HEAD
-        mockSettlement = new MockSettlement();
-        helpers = new CowWrapperHelpers(CowAuthentication(address(0)), CowAuthentication(address(0)));
-
-        // Create three EmptyWrapper instances
-        wrapper1 = new EmptyWrapper(CowAuthentication(address(0)));
-        wrapper2 = new EmptyWrapper(CowAuthentication(address(0)));
-        wrapper3 = new EmptyWrapper(CowAuthentication(address(0)));
-
-        // Add all wrappers as solvers
-        MockAuthentication(address(0)).addSolver(address(wrapper1));
-        MockAuthentication(address(0)).addSolver(address(wrapper2));
-        MockAuthentication(address(0)).addSolver(address(wrapper3));
-
-        // Add test contract as solver for test_wrap_ReceivesCorrectParameters
-        MockAuthentication(address(0)).addSolver(address(this));
-    }
-=======
     constructor(CowSettlement settlement_) CowWrapper(settlement_) {}
->>>>>>> e583a6e3
 
     function _wrap(bytes calldata settleData, bytes calldata wrapperData) internal override {
         // Record the wrap call
@@ -153,11 +113,6 @@
         _internalSettle(settleData, wrapperData);
     }
 
-<<<<<<< HEAD
-    function parseWrapperData(bytes calldata wrapperData) external view override returns (bytes calldata remainingWrapperData) {
-        // CowWrapperTest consumes skipWrappedData bytes
-        return wrapperData[skipWrappedData:];
-=======
     function getWrapCallCount() external view returns (uint256) {
         return wrapCalls.length;
     }
@@ -168,12 +123,18 @@
 
     function setSkipWrappedData(uint256 value) external {
         skipWrappedData = value;
+    }
+
+    function parseWrapperData(bytes calldata wrapperData) external view override returns (bytes calldata remainingWrapperData) {
+        // TestWrapper consumes skipWrappedData bytes
+        return wrapperData[skipWrappedData:];
     }
 }
 
 contract CowWrapperTest is Test {
     MockAuthentication public authenticator;
     MockSettlement public mockSettlement;
+    CowWrapperHelpers public helpers;
     address public solver;
 
     TestWrapper public testWrapper;
@@ -185,6 +146,7 @@
         // Deploy mock contracts
         authenticator = new MockAuthentication();
         mockSettlement = new MockSettlement(CowAuthentication(address(authenticator)));
+        helpers = new CowWrapperHelpers(CowAuthentication(address(authenticator)), CowAuthentication(address(authenticator)));
 
         solver = makeAddr("solver");
         // Add solver to the authenticator
@@ -201,41 +163,27 @@
         authenticator.addSolver(address(wrapper1));
         authenticator.addSolver(address(wrapper2));
         authenticator.addSolver(address(wrapper3));
->>>>>>> e583a6e3
     }
 
     function test_wrap_ReceivesCorrectParameters() public {
-        MockSettlement.SettleCall memory settlement;
-
-        settlement.tokens = new address[](1);
-        settlement.tokens[0] = address(0x1);
-
-        settlement.clearingPrices = new uint256[](1);
-        settlement.clearingPrices[0] = 100;
-
-        settlement.trades = new CowSettlement.CowTradeData[](0);
-        settlement.interactions =
-            [new CowSettlement.CowInteractionData[](0), new CowSettlement.CowInteractionData[](0), new CowSettlement.CowInteractionData[](0)];
+        IERC20[] memory tokens = new IERC20[](1);
+        tokens[0] = IERC20(address(0x1));
+
+        uint256[] memory clearingPrices = new uint256[](1);
+        clearingPrices[0] = 100;
+
+        GPv2Trade.Data[] memory trades = new GPv2Trade.Data[](0);
+        GPv2Interaction.Data[][3] memory interactions =
+            [new GPv2Interaction.Data[](0), new GPv2Interaction.Data[](0), new GPv2Interaction.Data[](0)];
 
         bytes memory customWrapperData = hex"deadbeef";
 
-<<<<<<< HEAD
-        CowWrapperHelpers.WrapperCall[] memory wrapperCalls = new CowWrapperHelpers.WrapperCall[](1);
-        wrapperCalls[0] = CowWrapperHelpers.WrapperCall({
-            target: address(this),
-            data: customWrapperData
-        });
-=======
         bytes memory settleData =
             abi.encodeWithSelector(CowSettlement.settle.selector, tokens, clearingPrices, trades, interactions);
         // wrapperData is just custom data - no settlement address needed
         bytes memory wrapperData = customWrapperData;
->>>>>>> e583a6e3
 
         testWrapper.setSkipWrappedData(customWrapperData.length);
-
-        bytes memory settleData = abi.encodeCall(MockSettlement.settle, (settlement.tokens, settlement.clearingPrices, settlement.trades, settlement.interactions));
-        bytes memory wrapperData = helpers.verifyAndBuildWrapperData(wrapperCalls, address(mockSettlement));
 
         vm.prank(solver);
         testWrapper.wrappedSettle(settleData, wrapperData);
@@ -248,29 +196,20 @@
     }
 
     function test_internalSettle_CallsNextSettlement() public {
-        MockSettlement.SettleCall memory settlement;
-
-        settlement.tokens = new address[](1);
-        settlement.tokens[0] = address(0x1);
-
-        settlement.clearingPrices = new uint256[](1);
-        settlement.clearingPrices[0] = 100;
-
-        settlement.trades = new CowSettlement.CowTradeData[](0);
-        settlement.interactions =
-            [new CowSettlement.CowInteractionData[](0), new CowSettlement.CowInteractionData[](0), new CowSettlement.CowInteractionData[](0)];
-
-<<<<<<< HEAD
-        CowWrapperHelpers.WrapperCall[] memory wrapperCalls = new CowWrapperHelpers.WrapperCall[](0);
-
-        bytes memory settleData = abi.encodeCall(MockSettlement.settle, (settlement.tokens, settlement.clearingPrices, settlement.trades, settlement.interactions));
-        bytes memory wrapperData = helpers.verifyAndBuildWrapperData(wrapperCalls, address(mockSettlement));
-=======
+        IERC20[] memory tokens = new IERC20[](1);
+        tokens[0] = IERC20(address(0x1));
+
+        uint256[] memory clearingPrices = new uint256[](1);
+        clearingPrices[0] = 100;
+
+        GPv2Trade.Data[] memory trades = new GPv2Trade.Data[](0);
+        GPv2Interaction.Data[][3] memory interactions =
+            [new GPv2Interaction.Data[](0), new GPv2Interaction.Data[](0), new GPv2Interaction.Data[](0)];
+
         bytes memory settleData =
             abi.encodeWithSelector(CowSettlement.settle.selector, tokens, clearingPrices, trades, interactions);
         // Empty wrapperData means call the static SETTLEMENT contract
         bytes memory wrapperData = hex"";
->>>>>>> e583a6e3
 
         vm.prank(solver);
         testWrapper.wrappedSettle(settleData, wrapperData);
@@ -302,18 +241,16 @@
     }
 
     function test_integration_ThreeWrappersChained() public {
-        MockSettlement.SettleCall memory settlement;
-
-        settlement.tokens = new address[](2);
-        settlement.tokens[0] = address(0x1);
-        settlement.tokens[1] = address(0x2);
-
-        settlement.clearingPrices = new uint256[](2);
-        settlement.clearingPrices[0] = 100;
-        settlement.clearingPrices[1] = 200;
-
-        settlement.trades = new CowSettlement.CowTradeData[](1);
-        settlement.trades[0] = CowSettlement.CowTradeData({
+        IERC20[] memory tokens = new IERC20[](2);
+        tokens[0] = IERC20(address(0x1));
+        tokens[1] = IERC20(address(0x2));
+
+        uint256[] memory clearingPrices = new uint256[](2);
+        clearingPrices[0] = 100;
+        clearingPrices[1] = 200;
+
+        GPv2Trade.Data[] memory trades = new GPv2Trade.Data[](1);
+        trades[0] = GPv2Trade.Data({
             sellTokenIndex: 0,
             buyTokenIndex: 1,
             receiver: address(0x123),
@@ -327,11 +264,11 @@
             signature: hex"aabbccddee"
         });
 
-        settlement.interactions =
-            [new CowSettlement.CowInteractionData[](0), new CowSettlement.CowInteractionData[](0), new CowSettlement.CowInteractionData[](0)];
+        GPv2Interaction.Data[][3] memory interactions =
+            [new GPv2Interaction.Data[](0), new GPv2Interaction.Data[](0), new GPv2Interaction.Data[](0)];
 
         // Build the chained wrapper data:
-        // solver -> wrapper1 -> wrapper2 -> wrapper3 -> mockSettlement
+        // solver -> wrapper1 -> wrapper2 -> wrapper3 -> static SETTLEMENT
 
         CowWrapperHelpers.WrapperCall[] memory wrapperCalls = new CowWrapperHelpers.WrapperCall[](3);
         wrapperCalls[0] = CowWrapperHelpers.WrapperCall({
@@ -347,10 +284,8 @@
             data: hex""
         });
 
-        bytes memory settleData = abi.encodeCall(MockSettlement.settle, (settlement.tokens, settlement.clearingPrices, settlement.trades, settlement.interactions));
-
-        bytes memory wrapperData =
-            helpers.verifyAndBuildWrapperData(wrapperCalls, address(mockSettlement));
+        bytes memory wrapperData = helpers.verifyAndBuildWrapperData(wrapperCalls);
+        bytes memory settleData = abi.encodeWithSelector(CowSettlement.settle.selector, tokens, clearingPrices, trades, interactions);
 
         // Call wrapper1 as the solver
         vm.prank(solver);
