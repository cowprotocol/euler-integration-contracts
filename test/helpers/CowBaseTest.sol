// SPDX-License-Identifier: GPL-2.0-or-later
pragma solidity ^0.8;

import {GPv2Order} from "cow/libraries/GPv2Order.sol";
import {GPv2Trade} from "cow/libraries/GPv2Trade.sol";
import {IERC20 as CowERC20} from "cow/interfaces/IERC20.sol";

import {EthereumVaultConnector} from "evc/EthereumVaultConnector.sol";
<<<<<<< HEAD
import {EVaultTestBase} from "lib/euler-vault-kit/test/unit/evault/EVaultTestBase.t.sol";
import {IEVault, IVault, IERC4626, IERC20} from "euler-vault-kit/src/EVault/IEVault.sol";
=======
import {Test} from "forge-std/Test.sol";
import {IEVault, IVault, IERC20} from "euler-vault-kit/src/EVault/IEVault.sol";
>>>>>>> 96cda143

import {GPv2AllowListAuthentication} from "cow/GPv2AllowListAuthentication.sol";
import {ICowSettlement} from "../../src/CowWrapper.sol";

import {MilkSwap} from "./MilkSwap.sol";

// intermediate contrct that acts as solver and creates a "batched" transaction
contract Solver {
    function runBatch(address[] memory targets, bytes[] memory datas) external {
        for (uint256 i = 0; i < targets.length; i++) {
            (bool success,) = targets[i].call(datas[i]);
            require(success, "Solver: call failed");
        }
    }
}

contract CowBaseTest is Test {
    uint256 mainnetFork;
    uint256 constant BLOCK_NUMBER = 22546006;
    string forkRpcUrl = vm.envOr("FORK_RPC_URL", string(""));

    //address constant solver = 0x7E2eF26AdccB02e57258784957922AEEFEe807e5; // quasilabs
    address constant ALLOW_LIST_MANAGER = 0xA03be496e67Ec29bC62F01a428683D7F9c204930;

    address constant SUSDS = 0xa3931d71877C0E7a3148CB7Eb4463524FEc27fbD;
    address constant WETH = 0xC02aaA39b223FE8D0A0e5C4F27eAD9083C756Cc2;

    // Vaults
    address internal constant ESUSDS = 0x1e548CfcE5FCF17247E024eF06d32A01841fF404;
    address internal constant EWETH = 0xD8b27CF359b7D15710a5BE299AF6e7Bf904984C2;

    address internal swapVerifier = 0xae26485ACDDeFd486Fe9ad7C2b34169d360737c7;

    ICowSettlement constant COW_SETTLEMENT = ICowSettlement(payable(0x9008D19f58AAbD9eD0D60971565AA8510560ab41));

    EthereumVaultConnector constant EVC = EthereumVaultConnector(payable(0x0C9a3dd6b8F28529d72d7f9cE918D493519EE383));

    MilkSwap public milkSwap;
    address user;
    address user2;
    address user3;
    uint256 privateKey;
    uint256 privateKey2;
    uint256 privateKey3;

    Solver internal solver;

    function setUp() public virtual {
        solver = new Solver();

        if (bytes(forkRpcUrl).length == 0) {
            revert("Must supply FORK_RPC_URL");
        }

        mainnetFork = vm.createSelectFork(forkRpcUrl);
        vm.rollFork(BLOCK_NUMBER);

        (user, privateKey) = makeAddrAndKey("user");

        // Certain specialized tests could use these additional users
        (user2, privateKey2) = makeAddrAndKey("user 2");
        (user3, privateKey3) = makeAddrAndKey("user 3");

        // Add wrapper and our fake solver as solver
        GPv2AllowListAuthentication allowList = GPv2AllowListAuthentication(address(COW_SETTLEMENT.authenticator()));
        address manager = allowList.manager();
        // vm.deal(address(manager), 1e18);
        vm.startPrank(manager);
        allowList.addSolver(address(solver));
        vm.stopPrank();

        // Setup some liquidity for MilkSwap
        milkSwap = new MilkSwap();
        deal(SUSDS, address(milkSwap), 10000e18); // Add SUSDS to MilkSwap
        deal(WETH, address(milkSwap), 10000e18); // Add WETH to MilkSwap
        milkSwap.setPrice(WETH, 2500e18); // 1 ETH = 2,500 USD
        milkSwap.setPrice(SUSDS, 1e18); // 1 USDS = 1 USD

        // deal small amount to the settlement contract that serve as buffer (just makes tests easier...)
        deal(SUSDS, address(COW_SETTLEMENT), 100e18);
        deal(WETH, address(COW_SETTLEMENT), 100e18);
        deal(ESUSDS, address(COW_SETTLEMENT), 100e18);
        deal(EWETH, address(COW_SETTLEMENT), 100e18);

        // Set the approval for MilkSwap in the settlement as a convenience
        vm.startPrank(address(COW_SETTLEMENT));
        IERC20(WETH).approve(address(milkSwap), type(uint256).max);
        IERC20(SUSDS).approve(address(milkSwap), type(uint256).max);

        IERC20(ESUSDS).approve(address(ESUSDS), type(uint256).max);
        IERC20(EWETH).approve(address(EWETH), type(uint256).max);

        vm.stopPrank();

        // User has approved WETH for COW Protocol
        address vaultRelayer = COW_SETTLEMENT.vaultRelayer();
        vm.prank(user);
        IERC20(WETH).approve(vaultRelayer, type(uint256).max);

        // Setup labels
        //vm.label(solver, "solver");
        vm.label(ALLOW_LIST_MANAGER, "allow list manager");
        vm.label(user, "user");
        vm.label(SUSDS, "SUSDS");
        vm.label(WETH, "WETH");
        vm.label(ESUSDS, "eSUSDS");
        vm.label(EWETH, "eWETH");
        vm.label(address(COW_SETTLEMENT), "CoW");
        vm.label(address(COW_SETTLEMENT.authenticator()), "CoW Auth");
        vm.label(address(COW_SETTLEMENT.authenticator()), "CoW Vault Relayer");
        vm.label(address(EVC), "EVC");
        vm.label(address(milkSwap), "MilkSwap");
    }

    function getEmptySettlement()
        public
        pure
        returns (
            IERC20[] memory tokens,
            uint256[] memory clearingPrices,
            ICowSettlement.Trade[] memory trades,
            ICowSettlement.Interaction[][3] memory interactions
        )
    {
        return (
            new IERC20[](0),
            new uint256[](0),
            new ICowSettlement.Trade[](0),
            [
                new ICowSettlement.Interaction[](0),
                new ICowSettlement.Interaction[](0),
                new ICowSettlement.Interaction[](0)
            ]
        );
    }

    function getOrderUid(address owner, GPv2Order.Data memory orderData) public view returns (bytes memory orderUid) {
        // Generate order digest using EIP-712
        bytes32 orderDigest = GPv2Order.hash(orderData, COW_SETTLEMENT.domainSeparator());

        // Create order UID by concatenating orderDigest, owner, and validTo
        return abi.encodePacked(orderDigest, address(owner), uint32(orderData.validTo));
    }

    function getSwapInteraction(address sellToken, address buyToken, uint256 sellAmount)
        public
        view
        returns (ICowSettlement.Interaction memory)
    {
        return ICowSettlement.Interaction({
            target: address(milkSwap),
            value: 0,
            callData: abi.encodeCall(MilkSwap.swap, (sellToken, buyToken, sellAmount))
        });
    }

    // NOTE: get skimInteraction has to be called after this
    function getDepositInteraction(address vault, uint256 sellAmount)
        public
        view
        returns (ICowSettlement.Interaction memory)
    {
        return ICowSettlement.Interaction({
            target: address(IEVault(vault).asset()),
            value: 0,
            callData: abi.encodeCall(IERC20.transfer, (vault, sellAmount))
        });
    }

<<<<<<< HEAD
    function getWithdrawInteraction(address vault, uint256 sellAmount)
        public
        pure
        returns (ICowSettlement.Interaction memory)
    {
        return ICowSettlement.Interaction({
            target: vault,
            value: 0,
            callData: abi.encodeCall(IERC4626.withdraw, (sellAmount, address(COW_SETTLEMENT), address(COW_SETTLEMENT)))
        });
    }

    function getSkimInteraction() public pure returns (ICowSettlement.Interaction memory) {
=======
    function getSkimInteraction(address vault) public pure returns (ICowSettlement.Interaction memory) {
>>>>>>> 96cda143
        return ICowSettlement.Interaction({
            target: address(vault),
            value: 0,
            callData: abi.encodeCall(IVault.skim, (type(uint256).max, address(COW_SETTLEMENT)))
        });
    }

    function setupCowOrder(
        address[] memory tokens,
        uint256 sellTokenIndex,
        uint256 buyTokenIndex,
        uint256 sellAmount,
        uint256 buyAmount,
        uint32 validTo,
        address owner,
        address receiver,
        bool isBuy
    ) public returns (ICowSettlement.Trade memory trade, GPv2Order.Data memory order, bytes memory orderId) {
        // Set flags for (pre-sign, FoK sell order)
        // See
        // https://github.com/cowprotocol/contracts/blob/08f8627d8427c8842ae5d29ed8b44519f7674879/src/contracts/libraries/GPv2Trade.sol#L89-L94
        uint256 flags = (3 << 5) | (isBuy ? 1 : 0); // 1100000

        trade = ICowSettlement.Trade({
            sellTokenIndex: sellTokenIndex,
            buyTokenIndex: buyTokenIndex,
            receiver: receiver,
            sellAmount: sellAmount,
            buyAmount: buyAmount,
            validTo: validTo,
            appData: bytes32(0),
            feeAmount: 0,
            flags: flags,
            executedAmount: 0,
            signature: abi.encodePacked(owner)
        });

        // Extract order from trade (manually applying GPv2Trade.extractOrder logic)
        order = GPv2Order.Data({
            sellToken: CowERC20(tokens[trade.sellTokenIndex]),
            buyToken: CowERC20(tokens[trade.buyTokenIndex]),
            receiver: trade.receiver,
            sellAmount: trade.sellAmount,
            buyAmount: trade.buyAmount,
            validTo: trade.validTo,
            appData: trade.appData,
            feeAmount: trade.feeAmount,
            kind: isBuy ? GPv2Order.KIND_BUY : GPv2Order.KIND_SELL,
            partiallyFillable: false, // FoK orders are not partially fillable
            sellTokenBalance: GPv2Order.BALANCE_ERC20,
            buyTokenBalance: GPv2Order.BALANCE_ERC20
        });

        orderId = getOrderUid(owner, order);

        // we basically always want to sign the order id
        vm.prank(owner);
        COW_SETTLEMENT.setPreSignature(orderId, true);
    }

    function getTokensAndPrices() public pure returns (address[] memory tokens, uint256[] memory clearingPrices) {
        tokens = new address[](2);
        tokens[0] = WETH;
        tokens[1] = ESUSDS;

        clearingPrices = new uint256[](2);
        clearingPrices[0] = 2495; // WETH price (if it was against SUSD then 2500)
        clearingPrices[1] = 1; // eSUSDS price
    }
}<|MERGE_RESOLUTION|>--- conflicted
+++ resolved
@@ -6,13 +6,8 @@
 import {IERC20 as CowERC20} from "cow/interfaces/IERC20.sol";
 
 import {EthereumVaultConnector} from "evc/EthereumVaultConnector.sol";
-<<<<<<< HEAD
-import {EVaultTestBase} from "lib/euler-vault-kit/test/unit/evault/EVaultTestBase.t.sol";
+import {Test} from "forge-std/Test.sol";
 import {IEVault, IVault, IERC4626, IERC20} from "euler-vault-kit/src/EVault/IEVault.sol";
-=======
-import {Test} from "forge-std/Test.sol";
-import {IEVault, IVault, IERC20} from "euler-vault-kit/src/EVault/IEVault.sol";
->>>>>>> 96cda143
 
 import {GPv2AllowListAuthentication} from "cow/GPv2AllowListAuthentication.sol";
 import {ICowSettlement} from "../../src/CowWrapper.sol";
@@ -182,7 +177,6 @@
         });
     }
 
-<<<<<<< HEAD
     function getWithdrawInteraction(address vault, uint256 sellAmount)
         public
         pure
@@ -195,10 +189,7 @@
         });
     }
 
-    function getSkimInteraction() public pure returns (ICowSettlement.Interaction memory) {
-=======
     function getSkimInteraction(address vault) public pure returns (ICowSettlement.Interaction memory) {
->>>>>>> 96cda143
         return ICowSettlement.Interaction({
             target: address(vault),
             value: 0,
