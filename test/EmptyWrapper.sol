--- conflicted
+++ resolved
@@ -2,11 +2,7 @@
 pragma solidity ^0.8;
 pragma abicoder v2;
 
-<<<<<<< HEAD
-import {CowWrapper, CowSettlement} from "../src/vendor/CowWrapper.sol";
-=======
 import {ICowSettlement, CowWrapper} from "../src/CowWrapper.sol";
->>>>>>> 66b90905
 
 contract EmptyWrapper is CowWrapper {
     string public override name = "Empty Wrapper";
