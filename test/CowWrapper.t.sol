// SPDX-License-Identifier: GPL-3.0-or-later
pragma solidity ^0.8;

import {Test} from "forge-std/Test.sol";
import {CowWrapper, ICowSettlement, ICowAuthentication} from "../src/CowWrapper.sol";
import {IERC20, GPv2Trade, GPv2Interaction} from "cow/GPv2Settlement.sol";
import {EmptyWrapper} from "./EmptyWrapper.sol";

<<<<<<< HEAD
import {CowWrapperHelpers} from "../src/vendor/CowWrapperHelpers.sol";
=======
import {CowWrapperHelpers} from "./helpers/CowWrapperHelpers.sol";
>>>>>>> bccb8db1

contract MockAuthentication {
    mapping(address => bool) public solvers;

    function addSolver(address solver) external {
        solvers[solver] = true;
    }

    function isSolver(address solver) external view returns (bool) {
        return solvers[solver];
    }
}

contract MockSettlement {
<<<<<<< HEAD
    struct SettleCall {
        IERC20[] tokens;
        uint256[] clearingPrices;
        GPv2Trade.Data[] trades;
        bytes additionalData;
    }

    SettleCall[] public settleCalls;
    CowAuthentication private immutable AUTHENTICATOR;

    constructor(CowAuthentication authenticator_) {
        AUTHENTICATOR = authenticator_;
    }

    function authenticator() external view returns (CowAuthentication) {
=======
    ICowAuthentication private immutable AUTHENTICATOR;

    constructor(ICowAuthentication authenticator_) {
        AUTHENTICATOR = authenticator_;
    }

    function authenticator() external view returns (ICowAuthentication) {
>>>>>>> bccb8db1
        return AUTHENTICATOR;
    }

    function settle(
        IERC20[] calldata,
        uint256[] calldata,
        GPv2Trade.Data[] calldata,
        GPv2Interaction.Data[][3] calldata
    ) external {}
}

// Test wrapper that exposes internal functions
contract TestWrapper is CowWrapper {
    string public override name = "Test Wrapper";

    constructor(ICowSettlement settlement_) CowWrapper(settlement_) {}

    function _wrap(bytes calldata settleData, bytes calldata, bytes calldata remainingWrapperData) internal override {
        _next(settleData, remainingWrapperData);
    }

    function parseWrapperData(bytes calldata wrapperData)
        external
        view
        override
        returns (bytes calldata remainingWrapperData)
    {
        return wrapperData;
    }
}

contract CowWrapperTest is Test {
    MockAuthentication public authenticator;
    MockSettlement public mockSettlement;
    CowWrapperHelpers public helpers;
    address public solver;

    TestWrapper public testWrapper;
    EmptyWrapper private wrapper1;
    EmptyWrapper private wrapper2;
    EmptyWrapper private wrapper3;

    function setUp() public {
        // Deploy mock contracts
        authenticator = new MockAuthentication();
<<<<<<< HEAD
        mockSettlement = new MockSettlement(CowAuthentication(address(authenticator)));
        helpers =
            new CowWrapperHelpers(CowAuthentication(address(authenticator)), CowAuthentication(address(authenticator)));
=======
        mockSettlement = new MockSettlement(ICowAuthentication(address(authenticator)));
>>>>>>> bccb8db1

        solver = makeAddr("solver");
        // Add solver to the authenticator
        authenticator.addSolver(solver);

        // Create test wrapper and three EmptyWrapper instances with the settlement contract
        testWrapper = new TestWrapper(ICowSettlement(address(mockSettlement)));
        wrapper1 = new EmptyWrapper(ICowSettlement(address(mockSettlement)));
        wrapper2 = new EmptyWrapper(ICowSettlement(address(mockSettlement)));
        wrapper3 = new EmptyWrapper(ICowSettlement(address(mockSettlement)));

        // Add all wrappers as solvers
        authenticator.addSolver(address(testWrapper));
        authenticator.addSolver(address(wrapper1));
        authenticator.addSolver(address(wrapper2));
        authenticator.addSolver(address(wrapper3));
    }

    function _emptyInteractions() private pure returns (GPv2Interaction.Data[][3] memory) {
        return [new GPv2Interaction.Data[](0), new GPv2Interaction.Data[](0), new GPv2Interaction.Data[](0)];
    }

    function _createSimpleSettleData(uint256 tokenCount) private returns (bytes memory) {
        IERC20[] memory tokens = new IERC20[](tokenCount);
        uint256[] memory clearingPrices = new uint256[](tokenCount);
        for (uint256 i = 0; i < tokenCount; i++) {
            tokens[i] = IERC20(makeAddr(string(abi.encodePacked("Settle Token #", vm.toString(i + 1)))));
            clearingPrices[i] = 100 * (i + 1);
        }
        return abi.encodeWithSelector(
            ICowSettlement.settle.selector, tokens, clearingPrices, new GPv2Trade.Data[](0), _emptyInteractions()
        );
    }

    function test_next_CallsWrapperAndThenNextSettlement() public {
        bytes memory settleData = abi.encodePacked(_createSimpleSettleData(1), hex"123456");
        bytes memory secondCallWrapperData = hex"0003098765";
        bytes memory wrapperData = abi.encodePacked(hex"00021234", address(testWrapper), secondCallWrapperData);

        // the wrapper gets called exactly twice (once below and again inside the wrapper data calling self)
        vm.expectCall(address(testWrapper), 0, abi.encodeWithSelector(testWrapper.wrappedSettle.selector), 2);

        // verify the internal wrapper call data
        vm.expectCall(
            address(testWrapper),
            abi.encodeWithSelector(testWrapper.wrappedSettle.selector, settleData, secondCallWrapperData)
        );

        // the settlement contract gets called once after wrappers (including the surplus data at the end)
        vm.expectCall(address(mockSettlement), 0, settleData, 1);

        vm.prank(solver);
        testWrapper.wrappedSettle(settleData, wrapperData);
    }

    function test_wrappedSettle_RevertsWithNotASolver() public {
        bytes memory settleData = _createSimpleSettleData(0);
        address notASolver = makeAddr("notASolver");

        // Should revert when called by non-solver
        vm.prank(notASolver);
        vm.expectRevert(abi.encodeWithSelector(CowWrapper.NotASolver.selector, notASolver));
        testWrapper.wrappedSettle(settleData, hex"");
    }

    function test_wrappedSettle_RevertsOnInvalidSettleSelector() public {
        bytes memory settleData = abi.encodePacked(bytes4(0xdeadbeef), hex"1234");
        bytes memory wrapperData = hex"0000"; // Empty wrapper data, goes straight to settlement
        vm.prank(solver);
        vm.expectRevert(abi.encodeWithSelector(CowWrapper.InvalidSettleData.selector, settleData));
        testWrapper.wrappedSettle(settleData, wrapperData);
    }

    function test_integration_ThreeWrappersChained() public {
<<<<<<< HEAD
        IERC20[] memory tokens = new IERC20[](2);
        tokens[0] = IERC20(address(0x1));
        tokens[1] = IERC20(address(0x2));

        uint256[] memory clearingPrices = new uint256[](2);
        clearingPrices[0] = 100;
        clearingPrices[1] = 200;

        GPv2Trade.Data[] memory trades = new GPv2Trade.Data[](1);
        trades[0] = GPv2Trade.Data({
=======
        // Set up a more sophisticated settlement call to make sure it all gets through as expected.
        CowWrapperHelpers.SettleCall memory settlement;
        settlement.tokens = new address[](2);
        settlement.tokens[0] = address(0x1);
        settlement.tokens[1] = address(0x2);
        settlement.clearingPrices = new uint256[](2);
        settlement.clearingPrices[0] = 100;
        settlement.clearingPrices[1] = 200;

        settlement.trades = new ICowSettlement.Trade[](1);
        settlement.trades[0] = ICowSettlement.Trade({
>>>>>>> bccb8db1
            sellTokenIndex: 0,
            buyTokenIndex: 1,
            receiver: address(0x123),
            sellAmount: 1000,
            buyAmount: 900,
            validTo: uint32(block.timestamp + 1000),
            appData: bytes32(uint256(1)),
            feeAmount: 10,
            flags: 0,
            executedAmount: 0,
            signature: hex"aabbccddee"
        });

<<<<<<< HEAD
        GPv2Interaction.Data[][3] memory interactions =
            [new GPv2Interaction.Data[](0), new GPv2Interaction.Data[](0), new GPv2Interaction.Data[](0)];

        // Build the chained wrapper data:
        // solver -> wrapper1 -> wrapper2 -> wrapper3 -> static SETTLEMENT

        CowWrapperHelpers.WrapperCall[] memory wrapperCalls = new CowWrapperHelpers.WrapperCall[](3);
        wrapperCalls[0] = CowWrapperHelpers.WrapperCall({target: address(wrapper1), data: hex""});
        wrapperCalls[1] = CowWrapperHelpers.WrapperCall({target: address(wrapper2), data: hex""});
        wrapperCalls[2] = CowWrapperHelpers.WrapperCall({target: address(wrapper3), data: hex""});

        bytes memory wrapperData = helpers.verifyAndBuildWrapperData(wrapperCalls);
        bytes memory settleData =
            abi.encodeWithSelector(CowSettlement.settle.selector, tokens, clearingPrices, trades, interactions);

        // Call wrapper1 as the solver
        vm.prank(solver);
        wrapper1.wrappedSettle(settleData, wrapperData);

        // Verify that mockSettlement was called
        assertEq(mockSettlement.getSettleCallCount(), 1, "MockSettlement should be called once");

        // Verify the settlement received the correct parameters
        (uint256 tokenCount, uint256 priceCount, uint256 tradeCount,) = mockSettlement.getLastSettleCall();
        assertEq(tokenCount, 2, "Should have 2 tokens");
        assertEq(priceCount, 2, "Should have 2 prices");
        assertEq(tradeCount, 1, "Should have 1 trade");
=======
        settlement.interactions = [
            new ICowSettlement.Interaction[](0),
            new ICowSettlement.Interaction[](0),
            new ICowSettlement.Interaction[](0)
        ];

        // Build the chained wrapper data:
        // solver -> wrapper1 -> wrapper2 -> wrapper1 -> wrapper3 -> mockSettlement
        address[] memory wrappers = new address[](4);
        wrappers[0] = address(wrapper1);
        wrappers[1] = address(wrapper2);
        wrappers[2] = address(wrapper1);
        wrappers[3] = address(wrapper3);

        bytes[] memory datas = new bytes[](4);

        datas[2] = hex"828348";

        (address target, bytes memory fullCalldata) =
            CowWrapperHelpers.encodeWrapperCall(wrappers, datas, address(mockSettlement), settlement);

        // all the wrappers gets called, with wrapper 1 called twice
        vm.expectCall(address(wrapper1), 0, abi.encodeWithSelector(testWrapper.wrappedSettle.selector), 2);
        vm.expectCall(address(wrapper2), 0, abi.encodeWithSelector(testWrapper.wrappedSettle.selector), 1);
        vm.expectCall(address(wrapper3), 0, abi.encodeWithSelector(testWrapper.wrappedSettle.selector), 1);

        // the settlement gets called with the full data
        vm.expectCall(address(mockSettlement), new bytes(0));

        // Call wrapper1 as the solver
        vm.prank(solver);
        (bool success,) = target.call(fullCalldata);
        assertTrue(success, "Chained wrapper call should succeed");
>>>>>>> bccb8db1
    }
}<|MERGE_RESOLUTION|>--- conflicted
+++ resolved
@@ -3,14 +3,9 @@
 
 import {Test} from "forge-std/Test.sol";
 import {CowWrapper, ICowSettlement, ICowAuthentication} from "../src/CowWrapper.sol";
-import {IERC20, GPv2Trade, GPv2Interaction} from "cow/GPv2Settlement.sol";
 import {EmptyWrapper} from "./EmptyWrapper.sol";
 
-<<<<<<< HEAD
-import {CowWrapperHelpers} from "../src/vendor/CowWrapperHelpers.sol";
-=======
-import {CowWrapperHelpers} from "./helpers/CowWrapperHelpers.sol";
->>>>>>> bccb8db1
+import {CowWrapperHelpers} from "../src/CowWrapperHelpers.sol";
 
 contract MockAuthentication {
     mapping(address => bool) public solvers;
@@ -25,23 +20,6 @@
 }
 
 contract MockSettlement {
-<<<<<<< HEAD
-    struct SettleCall {
-        IERC20[] tokens;
-        uint256[] clearingPrices;
-        GPv2Trade.Data[] trades;
-        bytes additionalData;
-    }
-
-    SettleCall[] public settleCalls;
-    CowAuthentication private immutable AUTHENTICATOR;
-
-    constructor(CowAuthentication authenticator_) {
-        AUTHENTICATOR = authenticator_;
-    }
-
-    function authenticator() external view returns (CowAuthentication) {
-=======
     ICowAuthentication private immutable AUTHENTICATOR;
 
     constructor(ICowAuthentication authenticator_) {
@@ -49,15 +27,14 @@
     }
 
     function authenticator() external view returns (ICowAuthentication) {
->>>>>>> bccb8db1
         return AUTHENTICATOR;
     }
 
     function settle(
-        IERC20[] calldata,
+        address[] calldata,
         uint256[] calldata,
-        GPv2Trade.Data[] calldata,
-        GPv2Interaction.Data[][3] calldata
+        ICowSettlement.Trade[] calldata,
+        ICowSettlement.Interaction[][3] calldata
     ) external {}
 }
 
@@ -73,11 +50,12 @@
 
     function parseWrapperData(bytes calldata wrapperData)
         external
-        view
+        pure
         override
         returns (bytes calldata remainingWrapperData)
     {
-        return wrapperData;
+        // always pretend to consume all the wrapper data
+        return wrapperData[0:0];
     }
 }
 
@@ -87,74 +65,67 @@
     CowWrapperHelpers public helpers;
     address public solver;
 
-    TestWrapper public testWrapper;
-    EmptyWrapper private wrapper1;
-    EmptyWrapper private wrapper2;
-    EmptyWrapper private wrapper3;
+    TestWrapper private wrapper1;
+    TestWrapper private wrapper2;
+    TestWrapper private wrapper3;
 
     function setUp() public {
         // Deploy mock contracts
         authenticator = new MockAuthentication();
-<<<<<<< HEAD
-        mockSettlement = new MockSettlement(CowAuthentication(address(authenticator)));
+        mockSettlement = new MockSettlement(ICowAuthentication(address(authenticator)));
         helpers =
-            new CowWrapperHelpers(CowAuthentication(address(authenticator)), CowAuthentication(address(authenticator)));
-=======
-        mockSettlement = new MockSettlement(ICowAuthentication(address(authenticator)));
->>>>>>> bccb8db1
+            new CowWrapperHelpers(ICowAuthentication(address(authenticator)), ICowAuthentication(address(authenticator)));
 
         solver = makeAddr("solver");
         // Add solver to the authenticator
         authenticator.addSolver(solver);
 
-        // Create test wrapper and three EmptyWrapper instances with the settlement contract
-        testWrapper = new TestWrapper(ICowSettlement(address(mockSettlement)));
-        wrapper1 = new EmptyWrapper(ICowSettlement(address(mockSettlement)));
-        wrapper2 = new EmptyWrapper(ICowSettlement(address(mockSettlement)));
-        wrapper3 = new EmptyWrapper(ICowSettlement(address(mockSettlement)));
+        // Create test wrappers
+        wrapper1 = new TestWrapper(ICowSettlement(address(mockSettlement)));
+        wrapper2 = new TestWrapper(ICowSettlement(address(mockSettlement)));
+        wrapper3 = new TestWrapper(ICowSettlement(address(mockSettlement)));
 
         // Add all wrappers as solvers
-        authenticator.addSolver(address(testWrapper));
         authenticator.addSolver(address(wrapper1));
         authenticator.addSolver(address(wrapper2));
         authenticator.addSolver(address(wrapper3));
     }
 
-    function _emptyInteractions() private pure returns (GPv2Interaction.Data[][3] memory) {
-        return [new GPv2Interaction.Data[](0), new GPv2Interaction.Data[](0), new GPv2Interaction.Data[](0)];
+    function _emptyInteractions() private pure returns (ICowSettlement.Interaction[][3] memory) {
+        return [new ICowSettlement.Interaction[](0), new ICowSettlement.Interaction[](0), new ICowSettlement.Interaction[](0)];
     }
 
     function _createSimpleSettleData(uint256 tokenCount) private returns (bytes memory) {
-        IERC20[] memory tokens = new IERC20[](tokenCount);
+        address[] memory tokens = new address[](tokenCount);
         uint256[] memory clearingPrices = new uint256[](tokenCount);
         for (uint256 i = 0; i < tokenCount; i++) {
-            tokens[i] = IERC20(makeAddr(string(abi.encodePacked("Settle Token #", vm.toString(i + 1)))));
+            tokens[i] = makeAddr(string(abi.encodePacked("Settle Token #", vm.toString(i + 1))));
             clearingPrices[i] = 100 * (i + 1);
         }
         return abi.encodeWithSelector(
-            ICowSettlement.settle.selector, tokens, clearingPrices, new GPv2Trade.Data[](0), _emptyInteractions()
+            ICowSettlement.settle.selector, tokens, clearingPrices, new ICowSettlement.Trade[](0), _emptyInteractions()
         );
     }
 
     function test_next_CallsWrapperAndThenNextSettlement() public {
         bytes memory settleData = abi.encodePacked(_createSimpleSettleData(1), hex"123456");
         bytes memory secondCallWrapperData = hex"0003098765";
-        bytes memory wrapperData = abi.encodePacked(hex"00021234", address(testWrapper), secondCallWrapperData);
+        bytes memory wrapperData = abi.encodePacked(hex"00021234", address(wrapper1), secondCallWrapperData);
 
         // the wrapper gets called exactly twice (once below and again inside the wrapper data calling self)
-        vm.expectCall(address(testWrapper), 0, abi.encodeWithSelector(testWrapper.wrappedSettle.selector), 2);
+        vm.expectCall(address(wrapper1), 0, abi.encodeWithSelector(wrapper1.wrappedSettle.selector), 2);
 
         // verify the internal wrapper call data
         vm.expectCall(
-            address(testWrapper),
-            abi.encodeWithSelector(testWrapper.wrappedSettle.selector, settleData, secondCallWrapperData)
+            address(wrapper1),
+            abi.encodeWithSelector(wrapper1.wrappedSettle.selector, settleData, secondCallWrapperData)
         );
 
         // the settlement contract gets called once after wrappers (including the surplus data at the end)
         vm.expectCall(address(mockSettlement), 0, settleData, 1);
 
         vm.prank(solver);
-        testWrapper.wrappedSettle(settleData, wrapperData);
+        wrapper1.wrappedSettle(settleData, wrapperData);
     }
 
     function test_wrappedSettle_RevertsWithNotASolver() public {
@@ -164,7 +135,7 @@
         // Should revert when called by non-solver
         vm.prank(notASolver);
         vm.expectRevert(abi.encodeWithSelector(CowWrapper.NotASolver.selector, notASolver));
-        testWrapper.wrappedSettle(settleData, hex"");
+        wrapper1.wrappedSettle(settleData, hex"");
     }
 
     function test_wrappedSettle_RevertsOnInvalidSettleSelector() public {
@@ -172,34 +143,20 @@
         bytes memory wrapperData = hex"0000"; // Empty wrapper data, goes straight to settlement
         vm.prank(solver);
         vm.expectRevert(abi.encodeWithSelector(CowWrapper.InvalidSettleData.selector, settleData));
-        testWrapper.wrappedSettle(settleData, wrapperData);
+        wrapper1.wrappedSettle(settleData, wrapperData);
     }
 
     function test_integration_ThreeWrappersChained() public {
-<<<<<<< HEAD
-        IERC20[] memory tokens = new IERC20[](2);
-        tokens[0] = IERC20(address(0x1));
-        tokens[1] = IERC20(address(0x2));
+        address[] memory tokens = new address[](2);
+        tokens[0] = address(0x1);
+        tokens[1] = address(0x2);
 
         uint256[] memory clearingPrices = new uint256[](2);
         clearingPrices[0] = 100;
         clearingPrices[1] = 200;
 
-        GPv2Trade.Data[] memory trades = new GPv2Trade.Data[](1);
-        trades[0] = GPv2Trade.Data({
-=======
-        // Set up a more sophisticated settlement call to make sure it all gets through as expected.
-        CowWrapperHelpers.SettleCall memory settlement;
-        settlement.tokens = new address[](2);
-        settlement.tokens[0] = address(0x1);
-        settlement.tokens[1] = address(0x2);
-        settlement.clearingPrices = new uint256[](2);
-        settlement.clearingPrices[0] = 100;
-        settlement.clearingPrices[1] = 200;
-
-        settlement.trades = new ICowSettlement.Trade[](1);
-        settlement.trades[0] = ICowSettlement.Trade({
->>>>>>> bccb8db1
+        ICowSettlement.Trade[] memory trades = new ICowSettlement.Trade[](1);
+        trades[0] = ICowSettlement.Trade({
             sellTokenIndex: 0,
             buyTokenIndex: 1,
             receiver: address(0x123),
@@ -213,68 +170,28 @@
             signature: hex"aabbccddee"
         });
 
-<<<<<<< HEAD
-        GPv2Interaction.Data[][3] memory interactions =
-            [new GPv2Interaction.Data[](0), new GPv2Interaction.Data[](0), new GPv2Interaction.Data[](0)];
-
-        // Build the chained wrapper data:
-        // solver -> wrapper1 -> wrapper2 -> wrapper3 -> static SETTLEMENT
-
-        CowWrapperHelpers.WrapperCall[] memory wrapperCalls = new CowWrapperHelpers.WrapperCall[](3);
-        wrapperCalls[0] = CowWrapperHelpers.WrapperCall({target: address(wrapper1), data: hex""});
-        wrapperCalls[1] = CowWrapperHelpers.WrapperCall({target: address(wrapper2), data: hex""});
-        wrapperCalls[2] = CowWrapperHelpers.WrapperCall({target: address(wrapper3), data: hex""});
-
-        bytes memory wrapperData = helpers.verifyAndBuildWrapperData(wrapperCalls);
-        bytes memory settleData =
-            abi.encodeWithSelector(CowSettlement.settle.selector, tokens, clearingPrices, trades, interactions);
-
-        // Call wrapper1 as the solver
-        vm.prank(solver);
-        wrapper1.wrappedSettle(settleData, wrapperData);
-
-        // Verify that mockSettlement was called
-        assertEq(mockSettlement.getSettleCallCount(), 1, "MockSettlement should be called once");
-
-        // Verify the settlement received the correct parameters
-        (uint256 tokenCount, uint256 priceCount, uint256 tradeCount,) = mockSettlement.getLastSettleCall();
-        assertEq(tokenCount, 2, "Should have 2 tokens");
-        assertEq(priceCount, 2, "Should have 2 prices");
-        assertEq(tradeCount, 1, "Should have 1 trade");
-=======
-        settlement.interactions = [
-            new ICowSettlement.Interaction[](0),
-            new ICowSettlement.Interaction[](0),
-            new ICowSettlement.Interaction[](0)
-        ];
+        bytes memory settleData = abi.encodeCall(ICowSettlement.settle, (tokens, clearingPrices, trades, _emptyInteractions()));
 
         // Build the chained wrapper data:
         // solver -> wrapper1 -> wrapper2 -> wrapper1 -> wrapper3 -> mockSettlement
-        address[] memory wrappers = new address[](4);
-        wrappers[0] = address(wrapper1);
-        wrappers[1] = address(wrapper2);
-        wrappers[2] = address(wrapper1);
-        wrappers[3] = address(wrapper3);
+        CowWrapperHelpers.WrapperCall[] memory wrapperCalls = new CowWrapperHelpers.WrapperCall[](4);
+        wrapperCalls[0] = CowWrapperHelpers.WrapperCall({target: address(wrapper1), data: hex""});
+        wrapperCalls[1] = CowWrapperHelpers.WrapperCall({target: address(wrapper2), data: hex""});
+        wrapperCalls[2] = CowWrapperHelpers.WrapperCall({target: address(wrapper1), data: hex"828348"});
+        wrapperCalls[3] = CowWrapperHelpers.WrapperCall({target: address(wrapper3), data: hex""});
 
-        bytes[] memory datas = new bytes[](4);
-
-        datas[2] = hex"828348";
-
-        (address target, bytes memory fullCalldata) =
-            CowWrapperHelpers.encodeWrapperCall(wrappers, datas, address(mockSettlement), settlement);
+        bytes memory wrapperData = helpers.verifyAndBuildWrapperData(wrapperCalls);
 
         // all the wrappers gets called, with wrapper 1 called twice
-        vm.expectCall(address(wrapper1), 0, abi.encodeWithSelector(testWrapper.wrappedSettle.selector), 2);
-        vm.expectCall(address(wrapper2), 0, abi.encodeWithSelector(testWrapper.wrappedSettle.selector), 1);
-        vm.expectCall(address(wrapper3), 0, abi.encodeWithSelector(testWrapper.wrappedSettle.selector), 1);
+        vm.expectCall(address(wrapper1), 0, abi.encodeWithSelector(wrapper1.wrappedSettle.selector), 2);
+        vm.expectCall(address(wrapper2), 0, abi.encodeWithSelector(wrapper2.wrappedSettle.selector), 1);
+        vm.expectCall(address(wrapper3), 0, abi.encodeWithSelector(wrapper3.wrappedSettle.selector), 1);
 
         // the settlement gets called with the full data
         vm.expectCall(address(mockSettlement), new bytes(0));
 
         // Call wrapper1 as the solver
         vm.prank(solver);
-        (bool success,) = target.call(fullCalldata);
-        assertTrue(success, "Chained wrapper call should succeed");
->>>>>>> bccb8db1
+        wrapper1.wrappedSettle(settleData, wrapperData);
     }
 }