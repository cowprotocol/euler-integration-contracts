--- conflicted
+++ resolved
@@ -91,19 +91,12 @@
         milkSwap.setPrice(WBTC, 100000e18 * 1e10); // 1 BTC = 100,000 USD (8 decimals)
 
         // deal small amount to the settlement contract that serve as buffer (just makes tests easier...)
-<<<<<<< HEAD
-        deal(SUSDS, address(COW_SETTLEMENT), 100e18);
-        deal(WETH, address(COW_SETTLEMENT), 0.05e18);
-        deal(WBTC, address(COW_SETTLEMENT), 0.001e8);
-        deal(ESUSDS, address(COW_SETTLEMENT), 100e18);
-        deal(EWETH, address(COW_SETTLEMENT), 0.05e18);
-        deal(EWBTC, address(COW_SETTLEMENT), 0.001e8);
-=======
         deal(SUSDS, address(COW_SETTLEMENT), 200e18);
-        deal(WETH, address(COW_SETTLEMENT), 0.2e18);
+        deal(WETH, address(COW_SETTLEMENT), 0.1e18);
+        deal(WBTC, address(COW_SETTLEMENT), 0.002e8);
         deal(ESUSDS, address(COW_SETTLEMENT), 200e18);
-        deal(EWETH, address(COW_SETTLEMENT), 0.2e18);
->>>>>>> 0b0b7e00
+        deal(EWETH, address(COW_SETTLEMENT), 0.1e18);
+        deal(EWBTC, address(COW_SETTLEMENT), 0.002e8);
 
         // Set the approval for MilkSwap in the settlement as a convenience
         vm.startPrank(address(COW_SETTLEMENT));
