--- conflicted
+++ resolved
@@ -120,18 +120,10 @@
     function getWrapCall(uint256 index) external view returns (bytes memory settleData, bytes memory wrapperData) {
         return (wrapCalls[index].settleData, wrapCalls[index].wrapperData);
     }
-<<<<<<< HEAD
-
-    function setSkipWrappedData(uint256 value) external {
-        skipWrappedData = value;
-    }
 
     function parseWrapperData(bytes calldata wrapperData) external view override returns (bytes calldata remainingWrapperData) {
-        // TestWrapper consumes skipWrappedData bytes
-        return wrapperData[skipWrappedData:];
-    }
-=======
->>>>>>> 7fea7baf
+        return wrapperData;
+    }
 }
 
 contract CowWrapperTest is Test {
@@ -264,16 +256,8 @@
             signature: hex"aabbccddee"
         });
 
-<<<<<<< HEAD
-        GPv2Interaction.Data[][3] memory interactions =
-            [new GPv2Interaction.Data[](0), new GPv2Interaction.Data[](0), new GPv2Interaction.Data[](0)];
-=======
-        settlement.interactions = [
-            new CowSettlement.CowInteractionData[](0),
-            new CowSettlement.CowInteractionData[](0),
-            new CowSettlement.CowInteractionData[](0)
-        ];
->>>>>>> 7fea7baf
+        GPv2Interaction.Data[][3] memory interactions =
+            [new GPv2Interaction.Data[](0), new GPv2Interaction.Data[](0), new GPv2Interaction.Data[](0)];
 
         // Build the chained wrapper data:
         // solver -> wrapper1 -> wrapper2 -> wrapper3 -> static SETTLEMENT
