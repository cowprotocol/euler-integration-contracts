// SPDX-License-Identifier: GPL-2.0-or-later
pragma solidity ^0.8;

import {GPv2Order} from "cow/libraries/GPv2Order.sol";
import {GPv2Trade} from "cow/libraries/GPv2Trade.sol";
import {IERC20 as CowERC20} from "cow/interfaces/IERC20.sol";

import {EthereumVaultConnector} from "evc/EthereumVaultConnector.sol";
import {Test} from "forge-std/Test.sol";
import {IEVault, IVault, IERC4626, IERC20} from "euler-vault-kit/src/EVault/IEVault.sol";

import {GPv2AllowListAuthentication} from "cow/GPv2AllowListAuthentication.sol";
import {ICowSettlement} from "../../src/CowWrapper.sol";

import {MilkSwap} from "./MilkSwap.sol";

// intermediate contrct that acts as solver and creates a "batched" transaction
contract Solver {
    function runBatch(address[] memory targets, bytes[] memory datas) external {
        for (uint256 i = 0; i < targets.length; i++) {
            (bool success,) = targets[i].call(datas[i]);
            require(success, "Solver: call failed");
        }
    }
}

contract CowBaseTest is Test {
    uint256 mainnetFork;
    uint256 constant BLOCK_NUMBER = 22546006;
    string forkRpcUrl = vm.envOr("FORK_RPC_URL", string(""));

    //address constant solver = 0x7E2eF26AdccB02e57258784957922AEEFEe807e5; // quasilabs
    address constant ALLOW_LIST_MANAGER = 0xA03be496e67Ec29bC62F01a428683D7F9c204930;

    address constant SUSDS = 0xa3931d71877C0E7a3148CB7Eb4463524FEc27fbD;
    address constant WETH = 0xC02aaA39b223FE8D0A0e5C4F27eAD9083C756Cc2;
    address constant WBTC = 0x2260FAC5E5542a773Aa44fBCfeDf7C193bc2C599;

    // Vaults
    address internal constant ESUSDS = 0x1e548CfcE5FCF17247E024eF06d32A01841fF404;
    address internal constant EWETH = 0xD8b27CF359b7D15710a5BE299AF6e7Bf904984C2;
    address internal constant EWBTC = 0x998D761eC1BAdaCeb064624cc3A1d37A46C88bA4;

    address internal swapVerifier = 0xae26485ACDDeFd486Fe9ad7C2b34169d360737c7;

    ICowSettlement constant COW_SETTLEMENT = ICowSettlement(payable(0x9008D19f58AAbD9eD0D60971565AA8510560ab41));

    EthereumVaultConnector constant EVC = EthereumVaultConnector(payable(0x0C9a3dd6b8F28529d72d7f9cE918D493519EE383));

    MilkSwap public milkSwap;
    address user;
    address user2;
    address user3;
    uint256 privateKey;
    uint256 privateKey2;
    uint256 privateKey3;

    Solver internal solver;

    function setUp() public virtual {
        solver = new Solver();

        if (bytes(forkRpcUrl).length == 0) {
            revert("Must supply FORK_RPC_URL");
        }

        mainnetFork = vm.createSelectFork(forkRpcUrl);
        vm.rollFork(BLOCK_NUMBER);

        (user, privateKey) = makeAddrAndKey("user");

        // Certain specialized tests could use these additional users
        (user2, privateKey2) = makeAddrAndKey("user 2");
        (user3, privateKey3) = makeAddrAndKey("user 3");

        // Add wrapper and our fake solver as solver
        GPv2AllowListAuthentication allowList = GPv2AllowListAuthentication(address(COW_SETTLEMENT.authenticator()));
        address manager = allowList.manager();
        // vm.deal(address(manager), 1e18);
        vm.startPrank(manager);
        allowList.addSolver(address(solver));
        vm.stopPrank();

        // Setup some liquidity for MilkSwap
        milkSwap = new MilkSwap();
<<<<<<< HEAD
        deal(SUSDS, address(milkSwap), 100000e18); // Add SUSDS to MilkSwap
        deal(WETH, address(milkSwap), 100000e18); // Add WETH to MilkSwap
        deal(WBTC, address(milkSwap), 100000e8); // Add WBTC to MilkSwap (8 decimals)
=======
        deal(SUSDS, address(milkSwap), 10000e18); // Add SUSDS to MilkSwap
        deal(WETH, address(milkSwap), 10000e18); // Add WETH to MilkSwap
>>>>>>> 201535d7
        milkSwap.setPrice(WETH, 2500e18); // 1 ETH = 2,500 USD
        milkSwap.setPrice(SUSDS, 1e18); // 1 USDS = 1 USD
        milkSwap.setPrice(WBTC, 100000e18 * 1e10); // 1 BTC = 100,000 USD (8 decimals)

        // deal small amount to the settlement contract that serve as buffer (just makes tests easier...)
        deal(SUSDS, address(COW_SETTLEMENT), 100e18);
        deal(WETH, address(COW_SETTLEMENT), 100e18);
        deal(ESUSDS, address(COW_SETTLEMENT), 100e18);
        deal(EWETH, address(COW_SETTLEMENT), 100e18);

        // Set the approval for MilkSwap in the settlement as a convenience
        vm.startPrank(address(COW_SETTLEMENT));
        IERC20(WETH).approve(address(milkSwap), type(uint256).max);
        IERC20(SUSDS).approve(address(milkSwap), type(uint256).max);
        IERC20(WBTC).approve(address(milkSwap), type(uint256).max);

        IERC20(ESUSDS).approve(address(ESUSDS), type(uint256).max);
        IERC20(EWETH).approve(address(EWETH), type(uint256).max);
        IERC20(EWBTC).approve(address(EWBTC), type(uint256).max);

        vm.stopPrank();

        // User has approved WETH for COW Protocol
        address vaultRelayer = COW_SETTLEMENT.vaultRelayer();
        vm.prank(user);
        IERC20(WETH).approve(vaultRelayer, type(uint256).max);

        // Setup labels
        //vm.label(solver, "solver");
        vm.label(ALLOW_LIST_MANAGER, "allow list manager");
        vm.label(user, "user");
        vm.label(SUSDS, "SUSDS");
        vm.label(WETH, "WETH");
        vm.label(WBTC, "WBTC");
        vm.label(ESUSDS, "eSUSDS");
        vm.label(EWETH, "eWETH");
<<<<<<< HEAD
        vm.label(EWBTC, "eWBTC");
        vm.label(address(COW_SETTLEMENT), "cowSettlement");
        vm.label(address(milkSwap), "milkSwap");
=======
        vm.label(address(COW_SETTLEMENT), "CoW");
        vm.label(address(COW_SETTLEMENT.authenticator()), "CoW Auth");
        vm.label(address(COW_SETTLEMENT.authenticator()), "CoW Vault Relayer");
        vm.label(address(EVC), "EVC");
        vm.label(address(milkSwap), "MilkSwap");
>>>>>>> 201535d7
    }

    function getEmptySettlement()
        public
        pure
        returns (
            address[] memory tokens,
            uint256[] memory clearingPrices,
            ICowSettlement.Trade[] memory trades,
            ICowSettlement.Interaction[][3] memory interactions
        )
    {
        return (
            new address[](0),
            new uint256[](0),
            new ICowSettlement.Trade[](0),
            [
                new ICowSettlement.Interaction[](0),
                new ICowSettlement.Interaction[](0),
                new ICowSettlement.Interaction[](0)
            ]
        );
    }

    function getOrderUid(address owner, GPv2Order.Data memory orderData) public view returns (bytes memory orderUid) {
        // Generate order digest using EIP-712
        bytes32 orderDigest = GPv2Order.hash(orderData, COW_SETTLEMENT.domainSeparator());

        // Create order UID by concatenating orderDigest, owner, and validTo
        return abi.encodePacked(orderDigest, address(owner), uint32(orderData.validTo));
    }

    function getSwapInteraction(address sellToken, address buyToken, uint256 sellAmount)
        public
        view
        returns (ICowSettlement.Interaction memory)
    {
        return ICowSettlement.Interaction({
            target: address(milkSwap),
            value: 0,
            callData: abi.encodeCall(MilkSwap.swap, (sellToken, buyToken, sellAmount))
        });
    }

    // NOTE: get skimInteraction has to be called after this
    function getDepositInteraction(address vault, uint256 sellAmount)
        public
        view
        returns (ICowSettlement.Interaction memory)
    {
        return ICowSettlement.Interaction({
            target: address(IEVault(vault).asset()),
            value: 0,
            callData: abi.encodeCall(IERC20.transfer, (vault, sellAmount))
        });
    }

    function getWithdrawInteraction(address vault, uint256 sellAmount)
        public
        pure
        returns (ICowSettlement.Interaction memory)
    {
        return ICowSettlement.Interaction({
            target: vault,
            value: 0,
            callData: abi.encodeCall(IERC4626.withdraw, (sellAmount, address(COW_SETTLEMENT), address(COW_SETTLEMENT)))
        });
    }

    function getSkimInteraction(address vault) public pure returns (ICowSettlement.Interaction memory) {
        return ICowSettlement.Interaction({
            target: address(vault),
            value: 0,
            callData: abi.encodeCall(IVault.skim, (type(uint256).max, address(COW_SETTLEMENT)))
        });
    }

    function setupCowOrder(
        address[] memory tokens,
        uint256 sellTokenIndex,
        uint256 buyTokenIndex,
        uint256 sellAmount,
        uint256 buyAmount,
        uint32 validTo,
        address owner,
        address receiver,
        bool isBuy
    ) public returns (ICowSettlement.Trade memory trade, GPv2Order.Data memory order, bytes memory orderId) {
        // Set flags for (pre-sign, FoK sell order)
        // See
        // https://github.com/cowprotocol/contracts/blob/08f8627d8427c8842ae5d29ed8b44519f7674879/src/contracts/libraries/GPv2Trade.sol#L89-L94
        uint256 flags = (3 << 5) | (isBuy ? 1 : 0); // 1100000

        trade = ICowSettlement.Trade({
            sellTokenIndex: sellTokenIndex,
            buyTokenIndex: buyTokenIndex,
            receiver: receiver,
            sellAmount: sellAmount,
            buyAmount: buyAmount,
            validTo: validTo,
            appData: bytes32(0),
            feeAmount: 0,
            flags: flags,
            executedAmount: 0,
            signature: abi.encodePacked(owner)
        });

        // Extract order from trade (manually applying GPv2Trade.extractOrder logic)
        order = GPv2Order.Data({
            sellToken: CowERC20(tokens[trade.sellTokenIndex]),
            buyToken: CowERC20(tokens[trade.buyTokenIndex]),
            receiver: trade.receiver,
            sellAmount: trade.sellAmount,
            buyAmount: trade.buyAmount,
            validTo: trade.validTo,
            appData: trade.appData,
            feeAmount: trade.feeAmount,
            kind: isBuy ? GPv2Order.KIND_BUY : GPv2Order.KIND_SELL,
            partiallyFillable: false, // FoK orders are not partially fillable
            sellTokenBalance: GPv2Order.BALANCE_ERC20,
            buyTokenBalance: GPv2Order.BALANCE_ERC20
        });

        orderId = getOrderUid(owner, order);

        // we basically always want to sign the order id
        vm.prank(owner);
        COW_SETTLEMENT.setPreSignature(orderId, true);
    }

    function getTokensAndPrices() public pure returns (address[] memory tokens, uint256[] memory clearingPrices) {
        tokens = new address[](2);
        tokens[0] = WETH;
        tokens[1] = ESUSDS;

        clearingPrices = new uint256[](2);
        clearingPrices[0] = 2495; // WETH price (if it was against SUSD then 2500)
        clearingPrices[1] = 1; // eSUSDS price
    }
}<|MERGE_RESOLUTION|>--- conflicted
+++ resolved
@@ -83,14 +83,9 @@
 
         // Setup some liquidity for MilkSwap
         milkSwap = new MilkSwap();
-<<<<<<< HEAD
         deal(SUSDS, address(milkSwap), 100000e18); // Add SUSDS to MilkSwap
         deal(WETH, address(milkSwap), 100000e18); // Add WETH to MilkSwap
         deal(WBTC, address(milkSwap), 100000e8); // Add WBTC to MilkSwap (8 decimals)
-=======
-        deal(SUSDS, address(milkSwap), 10000e18); // Add SUSDS to MilkSwap
-        deal(WETH, address(milkSwap), 10000e18); // Add WETH to MilkSwap
->>>>>>> 201535d7
         milkSwap.setPrice(WETH, 2500e18); // 1 ETH = 2,500 USD
         milkSwap.setPrice(SUSDS, 1e18); // 1 USDS = 1 USD
         milkSwap.setPrice(WBTC, 100000e18 * 1e10); // 1 BTC = 100,000 USD (8 decimals)
@@ -127,17 +122,12 @@
         vm.label(WBTC, "WBTC");
         vm.label(ESUSDS, "eSUSDS");
         vm.label(EWETH, "eWETH");
-<<<<<<< HEAD
         vm.label(EWBTC, "eWBTC");
-        vm.label(address(COW_SETTLEMENT), "cowSettlement");
-        vm.label(address(milkSwap), "milkSwap");
-=======
         vm.label(address(COW_SETTLEMENT), "CoW");
         vm.label(address(COW_SETTLEMENT.authenticator()), "CoW Auth");
         vm.label(address(COW_SETTLEMENT.authenticator()), "CoW Vault Relayer");
         vm.label(address(EVC), "EVC");
         vm.label(address(milkSwap), "MilkSwap");
->>>>>>> 201535d7
     }
 
     function getEmptySettlement()
